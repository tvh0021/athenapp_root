--- conflicted
+++ resolved
@@ -32,11 +32,7 @@
     pmy_block(pmb), phi(pmb->ncells3, pmb->ncells2, pmb->ncells1),
     empty_flux{AthenaArray<Real>(), AthenaArray<Real>(), AthenaArray<Real>()},
     four_pi_G(pmb->pmy_mesh->four_pi_G_),
-<<<<<<< HEAD
-    grav_mean_rho(pmb->pmy_mesh->grav_mean_rho_),
     output_defect(false),
-=======
->>>>>>> c427f465
     gbvar(pmb, &phi, nullptr, empty_flux) {
   if (four_pi_G == 0.0) {
     std::stringstream msg;
@@ -47,24 +43,12 @@
     return;
   }
 
-<<<<<<< HEAD
-  if (SELF_GRAVITY_ENABLED == 1 && grav_mean_rho == -1.0) {
-    std::stringstream msg;
-    msg << "### FATAL ERROR in Gravity::Gravity" << std::endl
-        << "Background Mean Density must be set in the Mesh::InitUserMeshData "
-        << "using the SetMeanDensity function." << std::endl;
-    ATHENA_ERROR(msg);
-    return;
-  }
-
   if (SELF_GRAVITY_ENABLED == 2) {
     output_defect = pin->GetOrAddBoolean("gravity", "output_defect", false);
     if (output_defect)
       def.NewAthenaArray(pmb->ncells3, pmb->ncells2, pmb->ncells1);
   }
 
-=======
->>>>>>> c427f465
   // using Gravity as an example of: containing full object members instead of pointer
   // memebers, construting BoundaryVariaable composite obj (no default ctor) in Gravity
   // ctor initializer list, avoiding dynamically-managed memory and the need for a
