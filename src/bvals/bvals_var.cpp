--- conflicted
+++ resolved
@@ -101,20 +101,10 @@
 
 //----------------------------------------------------------------------------------------
 //! \fn void BoundaryVariable::CopyVariableBufferSameProcess(NeighborBlock& nb, int ssize)
-<<<<<<< HEAD
-//! \brief
-//!
-//! Called in BoundaryVariable::SendBoundaryBuffer(), SendFluxCorrection() calls when the
-//! destination neighbor block is on the same MPI rank as the sending MeshBlcok. So
-//! std::memcpy() call requires pointer to "void *dst" corresponding to
-//! bd_var_.recv[nb.targetid] in separate BoundaryVariable object in separate vector in
-//! separate BoundaryValues
-=======
-//  \brief Called in BoundaryVariable::SendBoundaryBuffer() and SendFluxCorrection()
-//  when the destination neighbor block is on the same MPI rank as the sending MeshBlcok.
-//  So std::memcpy() call requires a pointer to "void *dst" corresponding to
-//  bd_var_.recv[nb.targetid] on the target block
->>>>>>> 3106de62
+//! \brief Called in BoundaryVariable::SendBoundaryBuffer() and SendFluxCorrection()
+//! when the destination neighbor block is on the same MPI rank as the sending MeshBlcok.
+//! So std::memcpy() call requires a pointer to "void *dst" corresponding to
+//! bd_var_.recv[nb.targetid] on the target block
 
 void BoundaryVariable::CopyVariableBufferSameProcess(NeighborBlock& nb, int ssize) {
   // Locate target buffer
