//========================================================================================
// Athena++ astrophysical MHD code
// Copyright(C) 2014 James M. Stone <jmstone@princeton.edu> and other code contributors
// Licensed under the 3-clause BSD License, see LICENSE file for details
//========================================================================================
//! \file reconstruction.cpp
//  \brief

// C headers

// C++ headers
#include <cstring>    // strcmp()
#include <iomanip>
#include <limits>
#include <sstream>
#include <stdexcept>  // runtime_error
#include <string>     // c_str()

// Athena++ headers
#include "../athena.hpp"
#include "../athena_arrays.hpp"
#include "../coordinates/coordinates.hpp"
#include "../mesh/mesh.hpp"
#include "../parameter_input.hpp"
#include "reconstruction.hpp"

// constructor

Reconstruction::Reconstruction(MeshBlock *pmb, ParameterInput *pin) {
  pmy_block_ = pmb;

  // read and set type of spatial reconstruction
  characteristic_reconstruction = false;
  uniform_limiter[X1DIR] = true;
  uniform_limiter[X2DIR] = true;
  uniform_limiter[X3DIR] = true;
  std::string input_recon = pin->GetOrAddString("time","xorder","2");
  // read fourth-order solver switches
  correct_ic = pin->GetOrAddBoolean("time", "correct_ic", false);
  correct_err = pin->GetOrAddBoolean("time", "correct_err", false);

  if (input_recon == "1") {
    xorder = 1;
  } else if (input_recon == "2") {
    xorder = 2;
  } else if (input_recon == "2c") {
    xorder = 2;
    characteristic_reconstruction = true;
  } else if (input_recon == "3") {
    // PPM approximates interfaces with 4th-order accurate stencils, but use xorder=3
    // to denote that the overall scheme is "between 2nd and 4th" order w/o flux terms
    xorder = 3;
  } else if (input_recon == "3c") {
    xorder = 3;
    characteristic_reconstruction = true;
  } else if ((input_recon == "4") || (input_recon == "4c")) {
    // Full 4th-order scheme for hydro or MHD on uniform Cartesian grids
    xorder = 4;
    if (input_recon == "4c")
      characteristic_reconstruction = true;
  } else {
    std::stringstream msg;
    msg << "### FATAL ERROR in Reconstruction constructor" << std::endl
        << "xorder=" << input_recon << " not valid choice for reconstruction"<< std::endl;
    ATHENA_ERROR(msg);
  }

  // check for necessary number of ghost zones for PPM w/o fourth-order flux corrections
  if (xorder == 3) {
    int req_nghost = 3;
    if (MAGNETIC_FIELDS_ENABLED)
      req_nghost += 1;
    if (NGHOST < req_nghost) {
      std::stringstream msg;
      msg << "### FATAL ERROR in Reconstruction constructor" << std::endl
          << "xorder=" << input_recon <<
          " (PPM) reconstruction selected, but nghost=" << NGHOST << std::endl
          << "Reconfigure with --nghost=XXX with XXX > " << req_nghost-1 << std::endl;
      ATHENA_ERROR(msg);
    }
  }

  // Perform checks of fourth-order solver configuration restrictions:
  if (xorder == 4) {
    // Uniform, Cartesian mesh with square cells (dx1f=dx2f=dx3f)
    if (std::strcmp(COORDINATE_SYSTEM, "cartesian") == 0) {
      if (pmb->block_size.x1rat != 1.0 || pmb->block_size.x2rat != 1.0 ||
          pmb->block_size.x3rat != 1.0) {
        std::stringstream msg;
        msg << "### FATAL ERROR in Reconstruction constructor" << std::endl
            << "Selected time/xorder=" << input_recon << " flux calculations"
            << " require a uniform (x1rat=x2rat=x3rat=1.0), " << std::endl
            << "Carteisan mesh with square cells. Rerun with uniform cell spacing "
            << std::endl
            << "Current values are:" << std::endl
            << std::scientific
            << std::setprecision(std::numeric_limits<Real>::max_digits10 -1)
            << "x1rat= " << pmb->block_size.x1rat << std::endl
            << "x2rat= " << pmb->block_size.x2rat << std::endl
            << "x3rat= " << pmb->block_size.x3rat << std::endl;
        ATHENA_ERROR(msg);
      }
      Real& dx_i   = pmb->pcoord->dx1f(pmb->is);
      Real& dx_j   = pmb->pcoord->dx2f(pmb->js);
      Real& dx_k   = pmb->pcoord->dx3f(pmb->ks);
      // Note, probably want to make the following condition less strict (signal warning
      // for small differences due to floating-point issues) but upgrade to error for
      // large deviations from a square mesh. Currently signals a warning for each
      // MeshBlock with non-square cells.
      if ((pmb->block_size.nx2 > 1 && dx_i != dx_j) ||
          (pmb->block_size.nx3 > 1 && dx_j != dx_k)) {
        // It is possible for small floating-point differences to arise despite equal
        // analytic values for grid spacings in the coordinates.cpp calculation of:
        // Real dx=(block_size.x1max-block_size.x1min)/(ie-is+1);
        // due to the 3x rounding operations in numerator, e.g.
        // float(float(x1max) - float((x1min))
        // if mesh/x1max != mesh/x2max, etc. and/or if an asymmetric MeshBlock
        // decomposition is used

        // std::stringstream msg;
        std::cout
            << "### Warning in Reconstruction constructor" << std::endl
            << "Selected time/xorder=" << input_recon << " flux calculations"
            << " require a uniform, Carteisan mesh with" << std::endl
            << "square cells (dx1f=dx2f=dx3f). "
            << "Change mesh limits and/or number of cells for equal spacings" << std::endl
            << "Current values are:" << std::endl
            << std::scientific
            << std::setprecision(std::numeric_limits<Real>::max_digits10 -1)
            << "dx1f=" << dx_i << std::endl
            << "dx2f=" << dx_j << std::endl
            << "dx3f=" << dx_k << std::endl;
        // ATHENA_ERROR(msg);
      }
      if (pmb->pmy_mesh->multilevel==true) {
        std::stringstream msg;
        msg << "### FATAL ERROR in Reconstruction constructor" << std::endl
            << "Selected time/xorder=" << input_recon << " flux calculations"
            << " currently does not support SMR/AMR " << std::endl;
        ATHENA_ERROR(msg);
      }
    } else {
      std::stringstream msg;
      msg << "### FATAL ERROR in Reconstruction constructor" << std::endl
          << "Specified COORDINATE_SYSTEM=" << COORDINATE_SYSTEM
          << " is incompatible with selected time/xorder=" << input_recon << std::endl
          << "Reconfigure with Cartesian coordinates " << std::endl;
      ATHENA_ERROR(msg);
    }

    if (SHEARING_BOX) {
      std::stringstream msg;
      msg << "### FATAL ERROR in Reconstruction constructor" << std::endl
          << "Selected time/xorder=" << input_recon << " flux calculations"
          << "currently does not support shearing box boundary conditions " << std::endl;
      ATHENA_ERROR(msg);
      return;
    }

    // check for necessary number of ghost zones for PPM w/ fourth-order flux corrections
    int req_nghost = 4;
    // until new algorithm for face-averaged Field->bf to cell-averaged Hydro->bcc
    // conversion is added, NGHOST>=6
    if (MAGNETIC_FIELDS_ENABLED)
      req_nghost += 2;
    if (NGHOST < req_nghost) {
      std::stringstream msg;
      msg << "### FATAL ERROR in Reconstruction constructor" << std::endl
          << "time/xorder=" << input_recon
          << " reconstruction selected, but nghost=" << NGHOST << std::endl
          << "Reconfigure with --nghost=XXX with XXX > " << req_nghost-1 << std::endl;
      ATHENA_ERROR(msg);
    }
  }

  // switch to secondary PLM and PPM limiters for nonuniform and/or curvilinear meshes
<<<<<<< HEAD
  if (COORDINATE_SYSTEM == "cylindrical") {
    // cylindrical: r should be non uniform; the others depend on the mesh spacing
    uniform_limiter[X1DIR]=false;
  }
  if (COORDINATE_SYSTEM == "spherical_polar") {
    // spherical_polar: r and theta should be non uniform, phi can be uniform
    uniform_limiter[X1DIR]=false;
    uniform_limiter[X2DIR]=false;
=======
  if ((std::strcmp(COORDINATE_SYSTEM, "cylindrical") == 0) ||
      (std::strcmp(COORDINATE_SYSTEM, "spherical_polar") == 0)) {
    // curvilinear: all directions, regardless of non/uniformity
    uniform_limiter[0]=false;
    uniform_limiter[1]=false;
    uniform_limiter[2]=false;
>>>>>>> 19feab23
  }
  // nonuniform geometric spacing or user-defined MeshGenerator, for all coordinate
  // systems, use nonuniform limiter (non-curvilinear will default to Cartesian factors)
  if (pmb->block_size.x1rat != 1.0)
    uniform_limiter[X1DIR]=false;
  if (pmb->block_size.x2rat != 1.0)
    uniform_limiter[X2DIR]=false;
  if (pmb->block_size.x3rat != 1.0)
    uniform_limiter[X3DIR]=false;
  // uniform cartesian,minkowski,sinusoidal,tilted,schwarzschild,kerr-schild,gr_user
  // will use first PLM/PPM limiter without any coordinate terms

  // Allocate memory for scratch arrays used in PLM and PPM
  int ncells1 = pmb->block_size.nx1 + 2*(NGHOST);
  scr01_i_.NewAthenaArray(ncells1);
  scr02_i_.NewAthenaArray(ncells1);

  scr1_ni_.NewAthenaArray(NWAVE,ncells1);
  scr2_ni_.NewAthenaArray(NWAVE,ncells1);
  scr3_ni_.NewAthenaArray(NWAVE,ncells1);
  scr4_ni_.NewAthenaArray(NWAVE,ncells1);

  if ((xorder == 3) || (xorder == 4)) {
    scr03_i_.NewAthenaArray(ncells1);
    scr04_i_.NewAthenaArray(ncells1);
    scr05_i_.NewAthenaArray(ncells1);
    scr06_i_.NewAthenaArray(ncells1);
    scr07_i_.NewAthenaArray(ncells1);
    scr08_i_.NewAthenaArray(ncells1);
    scr09_i_.NewAthenaArray(ncells1);
    scr10_i_.NewAthenaArray(ncells1);
    scr11_i_.NewAthenaArray(ncells1);
    scr12_i_.NewAthenaArray(ncells1);
    scr13_i_.NewAthenaArray(ncells1);
    scr14_i_.NewAthenaArray(ncells1);

    scr5_ni_.NewAthenaArray(NWAVE,ncells1);
    scr6_ni_.NewAthenaArray(NWAVE,ncells1);
    scr7_ni_.NewAthenaArray(NWAVE,ncells1);
    scr8_ni_.NewAthenaArray(NWAVE,ncells1);

    // Precompute PPM coefficients in x1-direction ---------------------------------------
    c1i.NewAthenaArray(ncells1);
    c2i.NewAthenaArray(ncells1);
    c3i.NewAthenaArray(ncells1);
    c4i.NewAthenaArray(ncells1);
    c5i.NewAthenaArray(ncells1);
    c6i.NewAthenaArray(ncells1);
    hplus_ratio_i.NewAthenaArray(ncells1);
    hminus_ratio_i.NewAthenaArray(ncells1);

    // coeffiencients in x1 for uniform Cartesian mesh
    if (uniform_limiter[X1DIR]) {
#pragma omp simd
      for (int i=(pmb->is)-(NGHOST); i<=(pmb->ie)+(NGHOST); ++i) {
        c1i(i) = 0.5;
        c2i(i) = 0.5;
        c3i(i) = 0.5;
        c4i(i) = 0.5;
        c5i(i) = 1.0/6.0;
        c6i(i) = -1.0/6.0;
      }

      // coeffcients in x1 for non-uniform or cuvilinear mesh
      // (unnecessary work in case of uniform curvilinear mesh)
    } else {
#pragma omp simd
      for (int i=(pmb->is)-(NGHOST)+1; i<=(pmb->ie)+(NGHOST)-1; ++i) {
        Real& dx_im1 = pmb->pcoord->dx1f(i-1);
        Real& dx_i   = pmb->pcoord->dx1f(i  );
        Real& dx_ip1 = pmb->pcoord->dx1f(i+1);
        Real qe = dx_i/(dx_im1 + dx_i + dx_ip1);       // Outermost coeff in CW eq 1.7
        c1i(i) = qe*(2.0*dx_im1+dx_i)/(dx_ip1 + dx_i); // First term in CW eq 1.7
        c2i(i) = qe*(2.0*dx_ip1+dx_i)/(dx_im1 + dx_i); // Second term in CW eq 1.7

        if (i > (pmb->is)-(NGHOST)+1) {  // c3-c6 are not computed in first iteration
          Real& dx_im2 = pmb->pcoord->dx1f(i-2);
          Real qa = dx_im2 + dx_im1 + dx_i + dx_ip1;
          Real qb = dx_im1/(dx_im1 + dx_i);
          Real qc = (dx_im2 + dx_im1)/(2.0*dx_im1 + dx_i);
          Real qd = (dx_ip1 + dx_i)/(2.0*dx_i + dx_im1);
          qb = qb + 2.0*dx_i*qb/qa*(qc-qd);
          c3i(i) = 1.0 - qb;
          c4i(i) = qb;
          c5i(i) = dx_i/qa*qd;
          c6i(i) = -dx_im1/qa*qc;
        }
      }
      // Compute curvilinear geometric factors for limiter (Mignone eq 48)
      for (int i=(pmb->is)-1; i<=(pmb->ie)+1; ++i) {
        if ((std::strcmp(COORDINATE_SYSTEM, "cylindrical") == 0) ||
            (std::strcmp(COORDINATE_SYSTEM, "spherical_polar") == 0)) {
          Real h_plus, h_minus;
          Real& dx_i   = pmb->pcoord->dx1f(i);
          Real& xv_i   = pmb->pcoord->x1v(i);
          if (std::strcmp(COORDINATE_SYSTEM, "cylindrical") == 0) {
            // cylindrical radial coordinate
            h_plus = 3.0 + dx_i/(2.0*xv_i);
            h_minus = 3.0 - dx_i/(2.0*xv_i);
          } else {
            // spherical radial coordinate
            h_plus = 3.0 + (2.0*dx_i*(10.0*xv_i + dx_i))/(20.0*SQR(xv_i) + SQR(dx_i));
            h_minus = 3.0 + (2.0*dx_i*(-10.0*xv_i + dx_i))/(20.0*SQR(xv_i) + SQR(dx_i));
          }
          hplus_ratio_i(i) = (h_plus + 1.0)/(h_minus - 1.0);
          hminus_ratio_i(i) = (h_minus + 1.0)/(h_plus - 1.0);
        } else { // Cartesian, SR, GR
          // h_plus = 3.0;
          // h_minus = 3.0;
          // Ratios are = 2 for Cartesian coords, as in original PPM overshoot limiter
          hplus_ratio_i(i) = 2.0;
          hminus_ratio_i(i) = 2.0;
        }
      }
    }

    // Precompute PPM coefficients in x2-direction ---------------------------------------
    if (pmb->block_size.nx2 > 1) {
      int ncells2 = pmb->block_size.nx2 + 2*(NGHOST);
      c1j.NewAthenaArray(ncells2);
      c2j.NewAthenaArray(ncells2);
      c3j.NewAthenaArray(ncells2);
      c4j.NewAthenaArray(ncells2);
      c5j.NewAthenaArray(ncells2);
      c6j.NewAthenaArray(ncells2);
      hplus_ratio_j.NewAthenaArray(ncells2);
      hminus_ratio_j.NewAthenaArray(ncells2);

      // coeffiencients in x2 for uniform Cartesian mesh
      if (uniform_limiter[X2DIR]) {
#pragma omp simd
        for (int j=(pmb->js)-(NGHOST); j<=(pmb->je)+(NGHOST); ++j) {
          c1j(j) = 0.5;
          c2j(j) = 0.5;
          c3j(j) = 0.5;
          c4j(j) = 0.5;
          c5j(j) = 1.0/6.0;
          c6j(j) = -1.0/6.0;
        }

        // coeffcients in x2 for non-uniform or cuvilinear mesh
        // (unnecessary work in case of uniform curvilinear mesh)
      } else {
#pragma omp simd
        for (int j=(pmb->js)-(NGHOST)+2; j<=(pmb->je)+(NGHOST)-1; ++j) {
          Real& dx_jm1 = pmb->pcoord->dx2f(j-1);
          Real& dx_j   = pmb->pcoord->dx2f(j  );
          Real& dx_jp1 = pmb->pcoord->dx2f(j+1);
          Real qe = dx_j/(dx_jm1 + dx_j + dx_jp1);       // Outermost coeff in CW eq 1.7
          c1j(j) = qe*(2.0*dx_jm1+dx_j)/(dx_jp1 + dx_j); // First term in CW eq 1.7
          c2j(j) = qe*(2.0*dx_jp1+dx_j)/(dx_jm1 + dx_j); // Second term in CW eq 1.7

          if (j > (pmb->js)-(NGHOST)+1) {  // c3-c6 are not computed in first iteration
            Real& dx_jm2 = pmb->pcoord->dx2f(j-2);
            Real qa = dx_jm2 + dx_jm1 + dx_j + dx_jp1;
            Real qb = dx_jm1/(dx_jm1 + dx_j);
            Real qc = (dx_jm2 + dx_jm1)/(2.0*dx_jm1 + dx_j);
            Real qd = (dx_jp1 + dx_j)/(2.0*dx_j + dx_jm1);
            qb = qb + 2.0*dx_j*qb/qa*(qc-qd);
            c3j(j) = 1.0 - qb;
            c4j(j) = qb;
            c5j(j) = dx_j/qa*qd;
            c6j(j) = -dx_jm1/qa*qc;
          }
        }
        // Compute curvilinear geometric factors for limiter (Mignone eq 48)
        for (int j=(pmb->js)-1; j<=(pmb->je)+1; ++j) {
          // corrections to PPMx2 only for spherical polar coordinates
          if (std::strcmp(COORDINATE_SYSTEM, "spherical_polar") == 0) {
            // x2 = theta polar coordinate adjustment
            Real h_plus, h_minus;
            Real& dx_j   = pmb->pcoord->dx2f(j);
            Real& xf_j   = pmb->pcoord->x2f(j);
            Real& xf_jp1   = pmb->pcoord->x2f(j+1);
            Real dmu = std::cos(xf_j) - std::cos(xf_jp1);
            Real dmu_tilde = std::sin(xf_j) - std::sin(xf_jp1);
            h_plus = (dx_j*(dmu_tilde + dx_j*std::cos(xf_jp1)))/(
                dx_j*(std::sin(xf_j) + std::sin(xf_jp1)) - 2.0*dmu);
            h_minus = -(dx_j*(dmu_tilde + dx_j*std::cos(xf_j)))/(
                dx_j*(std::sin(xf_j) + std::sin(xf_jp1)) - 2.0*dmu);
            hplus_ratio_j(j) = (h_plus + 1.0)/(h_minus - 1.0);
            hminus_ratio_j(j) = (h_minus + 1.0)/(h_plus - 1.0);
          } else {
            // h_plus = 3.0;
            // h_minus = 3.0;
            // Ratios are both = 2, as in orig PPM overshoot limiter
            hplus_ratio_j(j) = 2.0;
            hminus_ratio_j(j) = 2.0;
          }
        }
      }
    }

    // Precompute PPM coefficients in x3-direction
    if (pmb->block_size.nx3 > 1) {
      int ncells3 = pmb->block_size.nx3 + 2*(NGHOST);
      c1k.NewAthenaArray(ncells3);
      c2k.NewAthenaArray(ncells3);
      c3k.NewAthenaArray(ncells3);
      c4k.NewAthenaArray(ncells3);
      c5k.NewAthenaArray(ncells3);
      c6k.NewAthenaArray(ncells3);
      hplus_ratio_k.NewAthenaArray(ncells3);
      hminus_ratio_k.NewAthenaArray(ncells3);

      // coeffiencients in x3 for uniform Cartesian mesh
      if (uniform_limiter[X3DIR]) {
#pragma omp simd
        for (int k=(pmb->ks)-(NGHOST); k<=(pmb->ke)+(NGHOST); ++k) {
          c1k(k) = 0.5;
          c2k(k) = 0.5;
          c3k(k) = 0.5;
          c4k(k) = 0.5;
          c5k(k) = 1.0/6.0;
          c6k(k) = -1.0/6.0;
        }

        // coeffcients in x3 for non-uniform or cuvilinear mesh
        // (unnecessary work in case of uniform curvilinear mesh)
      } else {
#pragma omp simd
        for (int k=(pmb->ks)-(NGHOST)+2; k<=(pmb->ke)+(NGHOST)-1; ++k) {
          Real& dx_km1 = pmb->pcoord->dx3f(k-1);
          Real& dx_k   = pmb->pcoord->dx3f(k  );
          Real& dx_kp1 = pmb->pcoord->dx3f(k+1);
          Real qe = dx_k/(dx_km1 + dx_k + dx_kp1);       // Outermost coeff in CW eq 1.7
          c1k(k) = qe*(2.0*dx_km1+dx_k)/(dx_kp1 + dx_k); // First term in CW eq 1.7
          c2k(k) = qe*(2.0*dx_kp1+dx_k)/(dx_km1 + dx_k); // Second term in CW eq 1.7

          if (k > (pmb->ks)-(NGHOST)+1) {  // c3-c6 are not computed in first iteration
            Real& dx_km2 = pmb->pcoord->dx3f(k-2);
            Real qa = dx_km2 + dx_km1 + dx_k + dx_kp1;
            Real qb = dx_km1/(dx_km1 + dx_k);
            Real qc = (dx_km2 + dx_km1)/(2.0*dx_km1 + dx_k);
            Real qd = (dx_kp1 + dx_k)/(2.0*dx_k + dx_km1);
            qb = qb + 2.0*dx_k*qb/qa*(qc-qd);
            c3k(k) = 1.0 - qb;
            c4k(k) = qb;
            c5k(k) = dx_k/qa*qd;
            c6k(k) = -dx_km1/qa*qc;
          }
        }
        // Compute curvilinear geometric factors for limiter (Mignone eq 48)
        // No corrections in x3 for the built-in Newtonian coordinate systems
        for (int k=(pmb->ks)-1; k<=(pmb->ke)+1; ++k) {
          // h_plus = 3.0;
          // h_minus = 3.0;
          // Ratios are both = 2 for Cartesian and all curviliniear coords
          hplus_ratio_k(k) = 2.0;
          hminus_ratio_k(k) = 2.0;
        }
      }
    }
  }
}

// destructor

Reconstruction::~Reconstruction() {
  scr01_i_.DeleteAthenaArray();
  scr02_i_.DeleteAthenaArray();

  scr1_ni_.DeleteAthenaArray();
  scr2_ni_.DeleteAthenaArray();
  scr3_ni_.DeleteAthenaArray();
  scr4_ni_.DeleteAthenaArray();

  scr03_i_.DeleteAthenaArray();
  scr04_i_.DeleteAthenaArray();
  scr05_i_.DeleteAthenaArray();
  scr06_i_.DeleteAthenaArray();
  scr07_i_.DeleteAthenaArray();
  scr08_i_.DeleteAthenaArray();
  scr09_i_.DeleteAthenaArray();
  scr10_i_.DeleteAthenaArray();
  scr11_i_.DeleteAthenaArray();
  scr12_i_.DeleteAthenaArray();
  scr13_i_.DeleteAthenaArray();
  scr14_i_.DeleteAthenaArray();

  scr5_ni_.DeleteAthenaArray();
  scr6_ni_.DeleteAthenaArray();
  scr7_ni_.DeleteAthenaArray();
  scr8_ni_.DeleteAthenaArray();

  c1i.DeleteAthenaArray();
  c2i.DeleteAthenaArray();
  c3i.DeleteAthenaArray();
  c4i.DeleteAthenaArray();
  c5i.DeleteAthenaArray();
  c6i.DeleteAthenaArray();
  hplus_ratio_i.DeleteAthenaArray();
  hminus_ratio_i.DeleteAthenaArray();

  c1j.DeleteAthenaArray();
  c2j.DeleteAthenaArray();
  c3j.DeleteAthenaArray();
  c4j.DeleteAthenaArray();
  c5j.DeleteAthenaArray();
  c6j.DeleteAthenaArray();
  hplus_ratio_j.DeleteAthenaArray();
  hminus_ratio_j.DeleteAthenaArray();

  c1k.DeleteAthenaArray();
  c2k.DeleteAthenaArray();
  c3k.DeleteAthenaArray();
  c4k.DeleteAthenaArray();
  c5k.DeleteAthenaArray();
  c6k.DeleteAthenaArray();
  hplus_ratio_k.DeleteAthenaArray();
  hminus_ratio_k.DeleteAthenaArray();
}<|MERGE_RESOLUTION|>--- conflicted
+++ resolved
@@ -28,7 +28,6 @@
 
 Reconstruction::Reconstruction(MeshBlock *pmb, ParameterInput *pin) {
   pmy_block_ = pmb;
-
   // read and set type of spatial reconstruction
   characteristic_reconstruction = false;
   uniform_limiter[X1DIR] = true;
@@ -174,23 +173,14 @@
   }
 
   // switch to secondary PLM and PPM limiters for nonuniform and/or curvilinear meshes
-<<<<<<< HEAD
-  if (COORDINATE_SYSTEM == "cylindrical") {
+  if (std::strcmp(COORDINATE_SYSTEM, "cylindrical") == 0) {
     // cylindrical: r should be non uniform; the others depend on the mesh spacing
     uniform_limiter[X1DIR]=false;
   }
-  if (COORDINATE_SYSTEM == "spherical_polar") {
+  if (std::strcmp(COORDINATE_SYSTEM, "spherical_polar") == 0) {
     // spherical_polar: r and theta should be non uniform, phi can be uniform
     uniform_limiter[X1DIR]=false;
     uniform_limiter[X2DIR]=false;
-=======
-  if ((std::strcmp(COORDINATE_SYSTEM, "cylindrical") == 0) ||
-      (std::strcmp(COORDINATE_SYSTEM, "spherical_polar") == 0)) {
-    // curvilinear: all directions, regardless of non/uniformity
-    uniform_limiter[0]=false;
-    uniform_limiter[1]=false;
-    uniform_limiter[2]=false;
->>>>>>> 19feab23
   }
   // nonuniform geometric spacing or user-defined MeshGenerator, for all coordinate
   // systems, use nonuniform limiter (non-curvilinear will default to Cartesian factors)
@@ -265,7 +255,6 @@
         Real qe = dx_i/(dx_im1 + dx_i + dx_ip1);       // Outermost coeff in CW eq 1.7
         c1i(i) = qe*(2.0*dx_im1+dx_i)/(dx_ip1 + dx_i); // First term in CW eq 1.7
         c2i(i) = qe*(2.0*dx_ip1+dx_i)/(dx_im1 + dx_i); // Second term in CW eq 1.7
-
         if (i > (pmb->is)-(NGHOST)+1) {  // c3-c6 are not computed in first iteration
           Real& dx_im2 = pmb->pcoord->dx1f(i-2);
           Real qa = dx_im2 + dx_im1 + dx_i + dx_ip1;
